"""Convert BDD100K to COCO format."""

import argparse
import json
import os
from functools import partial
from multiprocessing import Pool
from typing import Dict, List, Tuple

import numpy as np
from PIL import Image
from scalabel.common.parallel import NPROC
from scalabel.common.typing import NDArrayI32
from scalabel.label.coco_typing import AnnType, GtType, ImgType, VidType
from scalabel.label.io import group_and_sort, load
from scalabel.label.to_coco import (
    scalabel2coco_box_track,
    scalabel2coco_detection,
    scalabel2coco_ins_seg,
    scalabel2coco_pose,
    scalabel2coco_seg_track,
    set_seg_object_geometry,
)
from scalabel.label.transforms import get_coco_categories, mask_to_bbox
from scalabel.label.typing import Config, Frame, ImageSize
from scalabel.label.utils import (
    check_crowd,
    check_ignored,
    get_leaf_categories,
)
from tqdm import tqdm

from ..common.logger import logger
from ..common.typing import BDD100KConfig, InstanceType
from ..common.utils import (
    get_bdd100k_instance_id,
    group_and_sort_files,
    list_files,
    load_bdd100k_config,
)
from .to_scalabel import bdd100k_to_scalabel


def parse_args() -> argparse.Namespace:
    """Parse arguments."""
    parser = argparse.ArgumentParser(description="bdd100k to coco format")
    parser.add_argument(
        "-i", "--input", required=True, help="path to Scalabel label file"
    )
    parser.add_argument(
        "-o",
        "--output",
        required=True,
        help="path to save coco formatted label file",
    )
    parser.add_argument(
        "-m",
        "--mode",
        default="det",
        choices=[
            "det",
            "ins_seg",
            "box_track",
            "seg_track",
            "pose",
        ],
        help="conversion mode",
    )
    parser.add_argument(
        "--nproc",
        type=int,
        default=NPROC,
        help="number of processes for conversion",
    )
    parser.add_argument(
        "--config",
        type=str,
        default=None,
        help="Configuration for COCO categories",
    )
    parser.add_argument(
        "-mb",
        "--mask-base",
        type=str,
        default=None,
        help="Path to the BitMasks base folder.",
    )
    parser.add_argument(
        "-om",
        "--only-mask",
        action="store_true",
        help="Convert only masks.",
    )
    return parser.parse_args()


def bitmasks_loader(mask_name: str) -> Tuple[List[InstanceType], ImageSize]:
    """Parse instances from the bitmask."""
    if mask_name.endswith(".jpg"):
        mask_name = mask_name.replace(".jpg", ".png")
    bitmask: NDArrayI32 = np.asarray(Image.open(mask_name), dtype=np.int32)
    category_map = bitmask[:, :, 0]
    attributes_map = bitmask[:, :, 1]
    instance_map = (bitmask[:, :, 2] << 8) + bitmask[:, :, 3]
    indentity_map = (
        (category_map << 24) + (attributes_map << 16) + instance_map
    )

    instances: List[InstanceType] = []

    identities: NDArrayI32 = np.unique(indentity_map)
    for identity in identities:
        mask = np.equal(indentity_map, identity)
        category_id = (identity >> 24) & 255
        attribute = (identity >> 16) & 255
        instance_id = identity & 65535
        if category_id == 0:
            continue

        bbox = mask_to_bbox(mask)
        area = np.sum(mask).tolist()

        instance = InstanceType(
            instance_id=int(instance_id),
            category_id=int(category_id),
            truncated=bool(attribute & (1 << 3)),
            occluded=bool(attribute & (1 << 2)),
            crowd=bool(attribute & (1 << 1)),
            ignored=bool(attribute & (1 << 0)),
            mask=mask,
            bbox=bbox,
            area=area,
        )
        instances.append(instance)

    instances = sorted(instances, key=lambda instance: instance["instance_id"])
    img_shape = ImageSize(height=bitmask.shape[0], width=bitmask.shape[1])

    return (instances, img_shape)


def bitmask2coco_wo_ids(image: ImgType, mask_base: str) -> List[AnnType]:
    """Convert bitmasks annotations of an image to RLEs or polygons."""
    mask_name = os.path.join(mask_base, image["file_name"])
    instances, img_shape = bitmasks_loader(mask_name)
    image["height"] = img_shape.height
    image["width"] = img_shape.width

    annotations: List[AnnType] = []
    for instance in instances:
        annotation = AnnType(
            id=0,  # set further
            image_id=image["id"],
            category_id=instance["category_id"],
            instance_id=instance["instance_id"],
            iscrowd=instance["crowd"],
        )
        annotation = set_seg_object_geometry(annotation, instance["mask"])
        annotations.append(annotation)
    return annotations


def bitmask2coco_wo_ids_parallel(
    mask_base: str, images: List[ImgType], nproc: int = NPROC
) -> List[AnnType]:
    """Execute the bitmask conversion in parallel."""
    logger.info("Converting annotations...")

    with Pool(nproc) as pool:
        annotations_list = pool.map(
            partial(bitmask2coco_wo_ids, mask_base=mask_base),
            tqdm(images),
        )
    annotations: List[AnnType] = []
    for anns in annotations_list:
        annotations.extend(anns)

    annotations = sorted(annotations, key=lambda ann: ann["image_id"])
    for i, annotation in enumerate(annotations):
        ann_id = i + 1
        annotation["id"] = ann_id
    return annotations


def bitmask2coco_with_ids(
    annotations: List[AnnType],
    mask_name: str,
    category_ids: List[int],
    instance_ids: List[int],
) -> List[AnnType]:
    """Convert bitmasks annotations of an image to RLEs or polygons."""
    bitmask: NDArrayI32 = np.asarray(Image.open(mask_name), dtype=np.int32)
    category_map = bitmask[..., 0]
    instance_map = (bitmask[..., 2] << 2) + bitmask[..., 3]
    for annotation, category_id, instance_id in zip(
        annotations, category_ids, instance_ids
    ):
        mask = np.logical_and(
            category_map == category_id, instance_map == instance_id
        )
        annotation = set_seg_object_geometry(annotation, mask)
    annotations = [
        ann for ann in annotations if "bbox" in ann and "segmentation" in ann
    ]
    return annotations


def bitmask2coco_with_ids_parallel(
    annotations_list: List[List[AnnType]],
    mask_names: List[str],
    category_ids_list: List[List[int]],
    instance_ids_list: List[List[int]],
    nproc: int = NPROC,
) -> List[AnnType]:
    """Execute the bitmask conversion in parallel."""
    logger.info("Converting annotations...")

    with Pool(nproc) as pool:
        annotations_list = pool.starmap(
            bitmask2coco_with_ids,
            tqdm(
                zip(
                    annotations_list,
                    mask_names,
                    category_ids_list,
                    instance_ids_list,
                ),
                total=len(annotations_list),
            ),
        )
    annotations: List[AnnType] = []
    for anns in annotations_list:
        annotations.extend(anns)

    return annotations


def bitmask2coco_ins_seg(
    mask_base: str, config: Config, nproc: int = NPROC
) -> GtType:
    """Converting BDD100K Instance Segmentation Set to COCO format."""
    files = list_files(mask_base, suffix=".png")
    images: List[ImgType] = []

    logger.info("Collecting bitmasks...")

    image_id = 0
    for file_ in tqdm(files):
        image_id += 1
        image = ImgType(
            id=image_id,
            file_name=file_.replace(".png", ".jpg"),
        )
        images.append(image)

    annotations = bitmask2coco_wo_ids_parallel(mask_base, images, nproc)
    return GtType(
        type="instances",
        categories=get_coco_categories(config),
        images=images,
        annotations=annotations,
    )


def bitmask2coco_seg_track(
    mask_base: str, config: Config, nproc: int = NPROC
) -> GtType:
    """Converting BDD100K Instance Segmentation Set to COCO format."""
    videos: List[VidType] = []
    images: List[ImgType] = []
    all_files = list_files(mask_base, suffix=".png")
    files_list = group_and_sort_files(all_files)

    logger.info("Collecting bitmasks...")

    video_id, image_id = 0, 0
    for files in files_list:
        video_name = os.path.split(files[0])[0]
        video_id += 1
<<<<<<< HEAD
        video = VidType(id=video_id, name=video_name)  # type: ignore
=======
        video = VidType(id=video_id, name=video_name, attributes=None)
>>>>>>> b50c75f7
        videos.append(video)

        for frame_id, file_ in tqdm(enumerate(files)):
            image_id += 1
            image = ImgType(
                video_id=video_id,
                frame_id=frame_id,
                id=image_id,
                file_name=file_.replace(".png", ".jpg"),
            )
            images.append(image)

    annotations = bitmask2coco_wo_ids_parallel(mask_base, images, nproc)
    return GtType(
        type="instances",
        categories=get_coco_categories(config),
        videos=videos,
        images=images,
        annotations=annotations,
    )


def bdd100k2coco_ins_seg(
    mask_base: str, frames: List[Frame], config: Config, nproc: int = NPROC
) -> GtType:
    """Converting BDD100K Instance Segmentation Set to COCO format."""
    image_id, ann_id = 0, 0
    img_shape = config.imageSize
    images: List[ImgType] = []

    mask_names: List[str] = []
    category_ids_list: List[List[int]] = []
    instance_ids_list: List[List[int]] = []
    annotations_list: List[List[AnnType]] = []

    categories = get_leaf_categories(config.categories)
    cat_name2id = {cat.name: i + 1 for i, cat in enumerate(categories)}

    logger.info("Collecting annotations...")

    for image_anns in tqdm(frames):
        image_id += 1
        if img_shape is None:
            if image_anns.size is not None:
                img_shape = image_anns.size
            else:
                raise ValueError("Image shape not defined!")

        image = ImgType(
            id=image_id,
            file_name=image_anns.name,
            height=img_shape.height,
            width=img_shape.width,
        )
        if image_anns.url is not None:
            image["coco_url"] = image_anns.url
        images.append(image)

        mask_name = os.path.join(
            mask_base,
            # Bitmask in .png format, image in .jpg format
            image_anns.name.replace(".jpg", ".png"),
        )
        mask_names.append(mask_name)

        category_ids: List[int] = []
        instance_ids: List[int] = []
        annotations: List[AnnType] = []

        instance_id = 0
        for label in image_anns.labels:
            if label.poly2d is None:
                continue
            if label.category not in cat_name2id:
                continue

            ann_id += 1
            instance_id += 1
            category_id = cat_name2id[label.category]
            annotation = AnnType(
                id=ann_id,
                image_id=image_id,
                category_id=category_id,
                scalabel_id=label.id,
                iscrowd=int(check_crowd(label) or check_ignored(label)),
                ignore=0,
            )

            category_ids.append(category_id)
            instance_ids.append(instance_id)
            annotations.append(annotation)

        category_ids_list.append(category_ids)
        instance_ids_list.append(instance_ids)
        annotations_list.append(annotations)

    annotations = bitmask2coco_with_ids_parallel(
        annotations_list,
        mask_names,
        category_ids_list,
        instance_ids_list,
        nproc,
    )

    return GtType(
        type="instances",
        categories=get_coco_categories(config),
        images=images,
        annotations=annotations,
    )


def bdd100k2coco_seg_track(
    mask_base: str, frames: List[Frame], config: Config, nproc: int = NPROC
) -> GtType:
    """Converting BDD100K Segmentation Tracking Set to COCO format."""
    video_id, image_id, ann_id = 0, 0, 0
    img_shape = config.imageSize
    frames_list = group_and_sort(frames)
    videos: List[VidType] = []
    images: List[ImgType] = []

    mask_names: List[str] = []
    category_ids_list: List[List[int]] = []
    instance_ids_list: List[List[int]] = []
    annotations_list: List[List[AnnType]] = []

    categories = get_leaf_categories(config.categories)
    cat_name2id = {cat.name: i + 1 for i, cat in enumerate(categories)}

    logger.info("Collecting annotations...")

    for video_anns in tqdm(frames_list):
        global_instance_id: int = 1
        instance_id_maps: Dict[str, int] = {}

        video_name = video_anns[0].videoName
        video_id += 1
<<<<<<< HEAD
        video = VidType(id=video_id, name=video_name)  # type: ignore
=======
        video = VidType(id=video_id, name=video_name, attributes=None)
>>>>>>> b50c75f7
        videos.append(video)

        for image_anns in video_anns:
            image_id += 1
            if img_shape is None:
                if image_anns.size is not None:
                    img_shape = image_anns.size
                else:
                    raise ValueError("Image shape not defined!")

            image = ImgType(
                video_id=video_id,
                frame_id=image_anns.frameIndex,
                id=image_id,
                file_name=os.path.join(video_name, image_anns.name),
                height=img_shape.height,
                width=img_shape.width,
            )
            if image_anns.url is not None:
                image["coco_url"] = image_anns.url
            images.append(image)

            mask_name = os.path.join(
                mask_base,
                video_name,
                # Bitmask in .png format, image in .jpg format
                image_anns.name.replace(".jpg", ".png"),
            )
            mask_names.append(mask_name)

            category_ids: List[int] = []
            instance_ids: List[int] = []
            annotations: List[AnnType] = []

            for label in image_anns.labels:
                if label.poly2d is None:
                    continue
                if label.category not in cat_name2id:
                    continue

                ann_id += 1
                instance_id, global_instance_id = get_bdd100k_instance_id(
                    instance_id_maps, global_instance_id, label.id
                )
                category_id = cat_name2id[label.category]
                annotation = AnnType(
                    id=ann_id,
                    image_id=image_id,
                    instance_id=instance_id,
                    category_id=category_id,
                    scalabel_id=label.id,
                    iscrowd=int(check_crowd(label) or check_ignored(label)),
                    ignore=0,
                )

                category_ids.append(category_id)
                instance_ids.append(instance_id)
                annotations.append(annotation)

            category_ids_list.append(category_ids)
            instance_ids_list.append(instance_ids)
            annotations_list.append(annotations)

    annotations = bitmask2coco_with_ids_parallel(
        annotations_list,
        mask_names,
        category_ids_list,
        instance_ids_list,
        nproc,
    )

    return GtType(
        type="instances",
        categories=get_coco_categories(config),
        videos=videos,
        images=images,
        annotations=annotations,
    )


def main() -> None:
    """Main function."""
    args = parse_args()

    if args.only_mask:
        assert args.mode in ["ins_seg", "seg_track"]
        convert_function = {
            "ins_seg": bitmask2coco_ins_seg,
            "seg_track": bitmask2coco_seg_track,
        }[args.mode]

        cfg_path = args.config if args.config is not None else args.mode
        bdd100k_config = load_bdd100k_config(cfg_path)
        logger.info("Start format converting...")
        coco = convert_function(
            args.input, bdd100k_config.scalabel, args.nproc
        )
    else:
        logger.info("Loading annotations...")
        dataset = load(args.input, args.nproc)
        if args.config is not None:
            bdd100k_config = load_bdd100k_config(args.config)
        elif dataset.config is not None:
            bdd100k_config = BDD100KConfig(config=dataset.config)
        else:
            bdd100k_config = load_bdd100k_config(args.mode)

        if args.mode in ["det", "box_track", "pose"]:
            convert_func = {
                "det": scalabel2coco_detection,
                "box_track": scalabel2coco_box_track,
                "pose": scalabel2coco_pose,
            }[args.mode]
        else:
            if args.mask_base is not None:
                convert_func = partial(
                    {
                        "ins_seg": bdd100k2coco_ins_seg,
                        "seg_track": bdd100k2coco_seg_track,
                    }[args.mode],
                    mask_base=args.mask_base,
                    nproc=args.nproc,
                )
            else:
                convert_func = partial(
                    {
                        "ins_seg": scalabel2coco_ins_seg,
                        "seg_track": scalabel2coco_seg_track,
                    }[args.mode],
                    nproc=args.nproc,
                )

        logger.info("Start format converting...")
        frames = bdd100k_to_scalabel(dataset.frames, bdd100k_config)
        coco = convert_func(frames=frames, config=bdd100k_config.scalabel)

    logger.info("Saving converted annotations to disk...")
    with open(args.output, "w", encoding="utf-8") as f:
        json.dump(coco, f)
    logger.info("Finished!")


if __name__ == "__main__":
    main()<|MERGE_RESOLUTION|>--- conflicted
+++ resolved
@@ -277,11 +277,7 @@
     for files in files_list:
         video_name = os.path.split(files[0])[0]
         video_id += 1
-<<<<<<< HEAD
-        video = VidType(id=video_id, name=video_name)  # type: ignore
-=======
         video = VidType(id=video_id, name=video_name, attributes=None)
->>>>>>> b50c75f7
         videos.append(video)
 
         for frame_id, file_ in tqdm(enumerate(files)):
@@ -420,11 +416,7 @@
 
         video_name = video_anns[0].videoName
         video_id += 1
-<<<<<<< HEAD
-        video = VidType(id=video_id, name=video_name)  # type: ignore
-=======
         video = VidType(id=video_id, name=video_name, attributes=None)
->>>>>>> b50c75f7
         videos.append(video)
 
         for image_anns in video_anns:
